<!doctype html>
<html lang="en">
  <head>
    <meta charset="UTF-8" />
    <link rel="icon" type="image/svg+xml" href="/vite.svg" />
    <meta name="viewport" content="width=device-width, initial-scale=1.0" />
    <title>PromptAid Vision</title>

    <!-- App meta -->
    <meta name="description" content="A comprehensive vision analysis platform for crisis mapping and drone image processing" />
    <meta name="theme-color" content="#000000" />
    <meta name="apple-mobile-web-app-capable" content="yes" />
    <meta name="apple-mobile-web-app-status-bar-style" content="black" />
    <meta name="apple-mobile-web-app-title" content="PromptAid" />

    <!-- PWA manifest -->
    <link rel="manifest" href="/manifest.webmanifest" />
    <link rel="dns-prefetch" href="//huggingface.co" />

    <!-- Service Worker registration -->
    <script>
      if ('serviceWorker' in navigator) {
        // Clean up any old SW registered under /static (from previous deploys)
        navigator.serviceWorker.getRegistrations?.().then(regs => {
          for (const r of regs) {
            if (r.scope && r.scope.includes('/static/')) r.unregister();
          }
        });

        // Register the current SW at the root
        window.addEventListener('load', async () => {
          try {
            const reg = await navigator.serviceWorker.register('/sw.js', { scope: '/' });
            // Enable navigation preload (faster navigations)
            if ('navigationPreload' in reg) {
              try { await reg.navigationPreload.enable(); } catch {}
            }
            console.log('SW registered:', reg);
          } catch (err) {
            console.log('SW registration failed:', err);
          }
        });
      }
    </script>
<<<<<<< HEAD
    <script type="module" crossorigin src="/assets/index-DnPgbq1Q.js"></script>
=======
    <script type="module" crossorigin src="/assets/index-DuuohOak.js"></script>
>>>>>>> 00a6e0c2
    <link rel="stylesheet" crossorigin href="/assets/index-cCOeofBN.css">
  </head>
  <body>
    <div id="root"></div>

  </body>
</html>
<|MERGE_RESOLUTION|>--- conflicted
+++ resolved
@@ -1,56 +1,52 @@
-<!doctype html>
-<html lang="en">
-  <head>
-    <meta charset="UTF-8" />
-    <link rel="icon" type="image/svg+xml" href="/vite.svg" />
-    <meta name="viewport" content="width=device-width, initial-scale=1.0" />
-    <title>PromptAid Vision</title>
-
-    <!-- App meta -->
-    <meta name="description" content="A comprehensive vision analysis platform for crisis mapping and drone image processing" />
-    <meta name="theme-color" content="#000000" />
-    <meta name="apple-mobile-web-app-capable" content="yes" />
-    <meta name="apple-mobile-web-app-status-bar-style" content="black" />
-    <meta name="apple-mobile-web-app-title" content="PromptAid" />
-
-    <!-- PWA manifest -->
-    <link rel="manifest" href="/manifest.webmanifest" />
-    <link rel="dns-prefetch" href="//huggingface.co" />
-
-    <!-- Service Worker registration -->
-    <script>
-      if ('serviceWorker' in navigator) {
-        // Clean up any old SW registered under /static (from previous deploys)
-        navigator.serviceWorker.getRegistrations?.().then(regs => {
-          for (const r of regs) {
-            if (r.scope && r.scope.includes('/static/')) r.unregister();
-          }
-        });
-
-        // Register the current SW at the root
-        window.addEventListener('load', async () => {
-          try {
-            const reg = await navigator.serviceWorker.register('/sw.js', { scope: '/' });
-            // Enable navigation preload (faster navigations)
-            if ('navigationPreload' in reg) {
-              try { await reg.navigationPreload.enable(); } catch {}
-            }
-            console.log('SW registered:', reg);
-          } catch (err) {
-            console.log('SW registration failed:', err);
-          }
-        });
-      }
-    </script>
-<<<<<<< HEAD
-    <script type="module" crossorigin src="/assets/index-DnPgbq1Q.js"></script>
-=======
-    <script type="module" crossorigin src="/assets/index-DuuohOak.js"></script>
->>>>>>> 00a6e0c2
-    <link rel="stylesheet" crossorigin href="/assets/index-cCOeofBN.css">
-  </head>
-  <body>
-    <div id="root"></div>
-
-  </body>
-</html>
+<!doctype html>
+<html lang="en">
+  <head>
+    <meta charset="UTF-8" />
+    <link rel="icon" type="image/svg+xml" href="/vite.svg" />
+    <meta name="viewport" content="width=device-width, initial-scale=1.0" />
+    <title>PromptAid Vision</title>
+
+    <!-- App meta -->
+    <meta name="description" content="A comprehensive vision analysis platform for crisis mapping and drone image processing" />
+    <meta name="theme-color" content="#000000" />
+    <meta name="apple-mobile-web-app-capable" content="yes" />
+    <meta name="apple-mobile-web-app-status-bar-style" content="black" />
+    <meta name="apple-mobile-web-app-title" content="PromptAid" />
+
+    <!-- PWA manifest -->
+    <link rel="manifest" href="/manifest.webmanifest" />
+    <link rel="dns-prefetch" href="//huggingface.co" />
+
+    <!-- Service Worker registration -->
+    <script>
+      if ('serviceWorker' in navigator) {
+        // Clean up any old SW registered under /static (from previous deploys)
+        navigator.serviceWorker.getRegistrations?.().then(regs => {
+          for (const r of regs) {
+            if (r.scope && r.scope.includes('/static/')) r.unregister();
+          }
+        });
+
+        // Register the current SW at the root
+        window.addEventListener('load', async () => {
+          try {
+            const reg = await navigator.serviceWorker.register('/sw.js', { scope: '/' });
+            // Enable navigation preload (faster navigations)
+            if ('navigationPreload' in reg) {
+              try { await reg.navigationPreload.enable(); } catch {}
+            }
+            console.log('SW registered:', reg);
+          } catch (err) {
+            console.log('SW registration failed:', err);
+          }
+        });
+      }
+    </script>
+    <script type="module" crossorigin src="/assets/index-DuuohOak.js"></script>
+    <link rel="stylesheet" crossorigin href="/assets/index-cCOeofBN.css">
+  </head>
+  <body>
+    <div id="root"></div>
+
+  </body>
+</html>