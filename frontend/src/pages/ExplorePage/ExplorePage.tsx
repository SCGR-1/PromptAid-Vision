--- conflicted
+++ resolved
@@ -137,10 +137,7 @@
       });
   }, [currentPage, search, srcFilter, catFilter, regionFilter, countryFilter, imageTypeFilter, uploadTypeFilter, showReferenceExamples, itemsPerPage]);
 
-<<<<<<< HEAD
-=======
-
->>>>>>> 00a6e0c2
+
   // Fetch data when component mounts or filters change
   useEffect(() => {
     fetchCaptions();
